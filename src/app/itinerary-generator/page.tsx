"use client"

import Sidebar from "../../components/Sidebar"
import { useState } from "react"
import Image from "next/image"
import { burnham, goodtaste, baguio_panorama } from "../../../public"
import { Button } from "@/components/ui/button"
import { Input } from "@/components/ui/input"
import { Label } from "@/components/ui/label"
import { cn } from "@/lib/utils"
import { saveItinerary, formatDateRange } from "@/lib/savedItineraries"
import { useRouter } from "next/navigation"

const budgetOptions = [
  "less than ₱3,000/day",
  "₱3,000 - ₱5,000/day",
  "₱5,000 - ₱10,000/day",
  "₱10,000+/day"
]

const paxOptions = ["1", "2", "3-6", "6+"]
const durationOptions = ["1 Day", "2 Days", "3 Days", "4-5 Days"]
const interests = [
  { label: "Random", icon: "\uD83D\uDD0D" },
  { label: "Nature & Scenery", icon: "\uD83C\uDF3F" },
  { label: "Food & Culinary", icon: "\uD83C\uDF74" },
  { label: "Culture & Arts", icon: "\uD83C\uDFA8" },
  { label: "Shopping & Local Finds", icon: "\uD83D\uDED2" },
  { label: "Adventure", icon: "\u2699\uFE0F" }
]

// Sample itinerary data for preview
const sampleItinerary = {
  title: "Your 1 Day Itinerary",
  subtitle: "A preview of your Baguio Experience",
  items: [
    {
      period: "Morning (8AM-12NN)",
      activities: [
        {
          image: goodtaste,
          title: "Breakfast at Goodtaste",
          time: "7:30AM-9:00AM",
          desc: "Fuel up with a hearty Filipino-Chinese breakfast at Goodtaste, a Baguio favorite for generous portions and fast service.",
          tags: ["Food & Culinary"]
        },
        {
          image: burnham,
          title: "Burnham Park",
          time: "9:00AM-10:30AM",
          desc: "Start your day with a scenic boat ride or a relaxed stroll at Burnham Park.",
          tags: ["Nature & Scenery", "Adventure"]
        }
      ]
    }
  ]
}

export default function ItineraryGenerator() {
  const router = useRouter()
  const [budget, setBudget] = useState(budgetOptions[0])
  const [pax, setPax] = useState("")
  const [duration, setDuration] = useState("")
  const [dates, setDates] = useState({ start: "", end: "" })
  const [selectedInterests, setSelectedInterests] = useState<string[]>([])
  const [showPreview, setShowPreview] = useState(false)
  const [isSaving, setIsSaving] = useState(false)

  const handleInterest = (interest: string) => {
    setSelectedInterests((prev) =>
      prev.includes(interest)
        ? prev.filter((i) => i !== interest)
        : [...prev, interest]
    )
  }

  const handleSubmit = (e: React.FormEvent) => {
    e.preventDefault()
    setShowPreview(true)
  }

  const handleSave = async () => {
    if (isSaving) return;
<<<<<<< HEAD
    setIsSaving(true);
=======
    
    setIsSaving(true);
    
>>>>>>> 56f14f73
    try {
      const formData = {
        budget,
        pax,
        duration,
        dates,
        selectedInterests
      };
<<<<<<< HEAD
      const itineraryToSave = {
        title: `My ${duration || '1 Day'} Baguio Trip`,
        date: formatDateRange(dates.start, dates.end),
        budget,
        image: baguio_panorama,
=======
      
      const itineraryToSave = {
        title: `${duration || '1 Day'} Itinerary`,
        date: formatDateRange(dates.start, dates.end),
        budget: budget,
        image: burnham, // Using burnham as default image
>>>>>>> 56f14f73
        tags: selectedInterests.length > 0 ? selectedInterests : ['General'],
        formData,
        itineraryData: sampleItinerary
      };
<<<<<<< HEAD
      const savedItinerary = saveItinerary(itineraryToSave);
      alert(`Itinerary saved successfully!${savedItinerary && savedItinerary.id ? ` ID: #${savedItinerary.id}` : ''}`);
=======
      
      const savedItinerary = saveItinerary(itineraryToSave);
      
      // Show success message
      alert(`Itinerary saved successfully! ID: #${savedItinerary.id}`);
      
      // Navigate to saved trips page
>>>>>>> 56f14f73
      router.push('/saved-trips');
    } catch (error) {
      console.error('Error saving itinerary:', error);
      alert('Failed to save itinerary. Please try again.');
    } finally {
      setIsSaving(false);
    }
  }

  return (
    <div className="min-h-screen bg-[#f7f9fb]">
      <Sidebar />
      <main className="md:pl-64 flex-1 flex flex-col md:flex-row items-start justify-start gap-8 p-4 md:p-12 pt-16 md:pt-12">
        {/* Left: Form */}
        <div className={cn(
          "w-full bg-white rounded-2xl p-8 shadow-md",
          showPreview ? "lg:max-w-2xl" : "max-w-2xl"
        )}>
          <div className="text-2xl font-bold mb-6 text-gray-900">Let&apos;s Plan Your Baguio Adventure</div>
          <form className="space-y-6" onSubmit={handleSubmit}>
            {/* Budget Range */}
            <div>
              <Label htmlFor="budget" className="block font-bold mb-2 text-gray-700">Budget Range</Label>
              <select
                id="budget"
                className={cn(
                  "w-full border rounded-lg px-4 py-2 focus:outline-none focus:ring-2",
                  showPreview ? 'border-gray-300' : 'border-gray-300 focus:ring-blue-200'
                )}
                value={budget}
                onChange={e => setBudget(e.target.value)}
                disabled={showPreview}
              >
                {budgetOptions.map(opt => (
                  <option key={opt} value={opt}>{opt}</option>
                ))}
              </select>
            </div>
            {/* Number of Pax */}
            <div>
              <Label className="block font-bold mb-2 text-gray-700">Number of Pax.</Label>
              <div className="grid grid-cols-4 gap-3 lg:mr-48">
                {paxOptions.map(opt => (
                  <Button
                    type="button"
                    key={opt}
                    variant="outline"
                    className={cn(
                      "py-2 font-medium transition",
                      pax === opt ? 'bg-blue-500 text-white border-blue-500' : 'bg-white border-gray-300 text-gray-700',
                      showPreview ? 'cursor-not-allowed' : ''
                    )}
                    onClick={() => !showPreview && setPax(opt)}
                    disabled={showPreview}
                  >{opt}</Button>
                ))}
              </div>
            </div>
            {/* Duration */}
            <div>
              <Label className="block font-bold mb-2 text-gray-700">Duration</Label>
              <div className="grid grid-cols-4 gap-3 lg:mr-48">
                {durationOptions.map(opt => (
                  <Button
                    type="button"
                    key={opt}
                    variant="outline"
                    className={cn(
                      "py-2 font-medium transition",
                      duration === opt ? 'bg-blue-500 text-white border-blue-500' : 'bg-white border-gray-300 text-gray-700',
                      showPreview ? 'cursor-not-allowed' : ''
                    )}
                    onClick={() => !showPreview && setDuration(opt)}
                    disabled={showPreview}
                  >{opt}</Button>
                ))}
              </div>
            </div>
            {/* Travel Dates */}
            <div>
              <Label className="block font-bold mb-2 text-gray-700">Travel Dates</Label>
              <div className="flex gap-3 lg:mr-48">
                <Input
                  type="date"
                  className={cn(
                    "border rounded-lg px-4 py-2 w-full focus:outline-none focus:ring-2",
                    showPreview ? 'border-gray-300' : 'border-gray-300 focus:ring-blue-200'
                  )}
                  value={dates.start}
                  onChange={e => setDates({ ...dates, start: e.target.value })}
                  disabled={showPreview}
                  placeholder="mm/dd/yyyy"
                />
                <Input
                  type="date"
                  className={cn(
                    "border rounded-lg px-4 py-2 w-full focus:outline-none focus:ring-2",
                    showPreview ? 'border-gray-300' : 'border-gray-300 focus:ring-blue-200'
                  )}
                  value={dates.end}
                  onChange={e => setDates({ ...dates, end: e.target.value })}
                  disabled={showPreview}
                  placeholder="mm/dd/yyyy"
                />
              </div>
            </div>
            {/* Travel Interests */}
            <div>
              <Label className="block font-bold mb-2 text-gray-700">Travel Interests</Label>
              <div className="grid grid-cols-2 gap-3">
                {interests.map(({ label, icon }) => (
                  <Button
                    type="button"
                    key={label}
                    variant="outline"
                    className={cn(
                      "flex items-center justify-center gap-2 py-2 font-medium transition",
                      selectedInterests.includes(label) ? 'bg-blue-500 text-white border-blue-500' : 'bg-white border-gray-300 text-gray-700',
                      showPreview ? 'cursor-not-allowed' : ''
                    )}
                    onClick={() => !showPreview && handleInterest(label)}
                    disabled={showPreview}
                  >
                    <span>{icon}</span>
                    {label}
                  </Button>
                ))}
              </div>
            </div>
            {/* Generate Button */}
            <div>
              <Button
                type="submit"
                className={cn(
                  "w-full font-semibold rounded-xl py-3 text-lg flex items-center justify-center gap-2 transition",
                  showPreview ? 'bg-blue-500 text-white shadow-lg' : 'bg-blue-500 hover:bg-blue-600 text-white',
                  showPreview ? 'cursor-not-allowed' : ''
                )}
                disabled={showPreview}
              >
                Generate My Itinerary
                <span className="ml-2">→</span>
              </Button>
            </div>
          </form>
        </div>
        {/* Right: Results Panel */}
        {showPreview && (
          <aside className={cn(
            "w-full lg:w-[370px] lg:ml-4",
            showPreview ? "block" : "hidden"
          )}>
            <div className="bg-white rounded-2xl shadow-md p-6 sticky top-8 mt-8 lg:mt-0">
              <div className="mb-2 text-sm text-gray-500 font-medium">{sampleItinerary.title}</div>
              <div className="mb-4 text-xs text-gray-400">{sampleItinerary.subtitle}</div>
              {sampleItinerary.items.map((section, idx) => (
                <div key={idx} className="mb-6">
                  <div className="flex items-center gap-2 mb-2">
                    <span className="bg-yellow-100 text-yellow-700 px-3 py-1 rounded-full text-xs font-semibold">{section.period}</span>
                  </div>
                  {section.activities.map((act, i) => (
                    <div key={i} className="bg-white rounded-xl shadow-sm mb-4 overflow-hidden border border-gray-100">
                      <Image src={act.image} alt={act.title} width={400} height={128} className="w-full h-32 object-cover" />
                      <div className="p-4">
                        <div className="font-semibold text-gray-900 text-base mb-1">{act.title}</div>
                        <div className="text-xs text-gray-500 mb-2">{act.time}</div>
                        <div className="text-sm text-gray-700 mb-3">{act.desc}</div>
                        <div className="flex gap-2 flex-wrap">
                          {act.tags.map((tag, t) => (
                            <span key={t} className="bg-gray-100 text-gray-600 px-2 py-1 rounded-full text-xs font-medium">{tag}</span>
                          ))}
                        </div>
                      </div>
                    </div>
                  ))}
                </div>
              ))}
              <Button
                className="w-full bg-blue-500 hover:bg-blue-600 text-white font-semibold rounded-xl py-3 text-lg flex items-center justify-center gap-2 transition mt-4"
                onClick={handleSave}
                disabled={isSaving}
              >
                {isSaving ? 'Saving...' : 'Save Itinerary'}
              </Button>
            </div>
          </aside>
        )}
      </main>
    </div>
  )
}<|MERGE_RESOLUTION|>--- conflicted
+++ resolved
@@ -79,60 +79,9 @@
     setShowPreview(true)
   }
 
-  const handleSave = async () => {
-    if (isSaving) return;
-<<<<<<< HEAD
-    setIsSaving(true);
-=======
-    
-    setIsSaving(true);
-    
->>>>>>> 56f14f73
-    try {
-      const formData = {
-        budget,
-        pax,
-        duration,
-        dates,
-        selectedInterests
-      };
-<<<<<<< HEAD
-      const itineraryToSave = {
-        title: `My ${duration || '1 Day'} Baguio Trip`,
-        date: formatDateRange(dates.start, dates.end),
-        budget,
-        image: baguio_panorama,
-=======
-      
-      const itineraryToSave = {
-        title: `${duration || '1 Day'} Itinerary`,
-        date: formatDateRange(dates.start, dates.end),
-        budget: budget,
-        image: burnham, // Using burnham as default image
->>>>>>> 56f14f73
-        tags: selectedInterests.length > 0 ? selectedInterests : ['General'],
-        formData,
-        itineraryData: sampleItinerary
-      };
-<<<<<<< HEAD
-      const savedItinerary = saveItinerary(itineraryToSave);
-      alert(`Itinerary saved successfully!${savedItinerary && savedItinerary.id ? ` ID: #${savedItinerary.id}` : ''}`);
-=======
-      
-      const savedItinerary = saveItinerary(itineraryToSave);
-      
-      // Show success message
-      alert(`Itinerary saved successfully! ID: #${savedItinerary.id}`);
-      
-      // Navigate to saved trips page
->>>>>>> 56f14f73
-      router.push('/saved-trips');
-    } catch (error) {
-      console.error('Error saving itinerary:', error);
-      alert('Failed to save itinerary. Please try again.');
-    } finally {
-      setIsSaving(false);
-    }
+  const handleSave = () => {
+    // Save itinerary logic here
+    alert("Itinerary saved!")
   }
 
   return (
