import { GoogleGenerativeAI } from "@google/generative-ai";
import { NextRequest, NextResponse } from "next/server";
import { searchSimilarActivities } from "@/lib/vectorSearch";
// Import the canonical sample itinerary so we can look up images by title as a fallback
import { sampleItineraryCombined } from "@/app/itinerary-generator/data/itineraryData";

// Global initialization for Gemini model to avoid re-creating the client on every request.
const API_KEY = process.env.GOOGLE_GEMINI_API_KEY || "";
const genAI = API_KEY ? new GoogleGenerativeAI(API_KEY) : null;
const geminiModel = genAI ? genAI.getGenerativeModel({ model: "gemini-2.0-flash-lite" }) : null;

// Simple in-memory cache for similar requests
const responseCache = new Map<string, { response: any; timestamp: number }>();
const CACHE_DURATION = 30 * 60 * 1000; // 30 minutes

// Define a type for the keys of WEATHER_CONTEXTS
type WeatherCondition = keyof typeof WEATHER_CONTEXTS;

// Pre-computed weather context lookup for faster processing
const WEATHER_CONTEXTS = {
  thunderstorm: (temp: number, desc: string) =>
    `WARNING: ${desc} (${temp}°C). ONLY indoor activities: Museums, malls, indoor dining. Select "Indoor-Friendly" tagged activities only.`,
  rainy: (temp: number, desc: string) =>
    `${desc} (${temp}°C). Prioritize "Indoor-Friendly" tagged activities: Museums, malls, covered dining.`,
  snow: (temp: number, desc: string) =>
    `${desc} (${temp}°C)! Focus on "Indoor-Friendly" activities: warm venues, hot beverages, brief safe outdoor viewing.`,
  foggy: (temp: number, desc: string) =>
    `${desc} (${temp}°C). Use "Indoor-Friendly" or "Weather-Flexible" activities. Avoid viewpoints.`,
  cloudy: (temp: number, desc: string) =>
    `${desc} (${temp}°C). Mix of "Weather-Flexible" activities. Good for photography.`,
  clear: (temp: number, desc: string) =>
    `${desc} (${temp}°C). Perfect for "Outdoor-Friendly" activities: hiking, parks, viewpoints.`,
  cold: (temp: number, desc: string) =>
    `${desc} (${temp}°C). Prioritize "Indoor-Friendly" activities with warming options.`,
  default: (temp: number, desc: string) =>
    `Weather: ${desc} at ${temp}°C. Balance indoor/outdoor activities.`,
};

// Mapping of weather types to acceptable activity tags – used to pre-filter the sample DB sent to Gemini
const WEATHER_TAG_FILTERS = {
  thunderstorm: ["Indoor-Friendly"],
  rainy: ["Indoor-Friendly"],
  snow: ["Indoor-Friendly"],
  foggy: ["Indoor-Friendly", "Weather-Flexible"],
  cloudy: ["Outdoor-Friendly", "Weather-Flexible"],
  clear: ["Outdoor-Friendly"],
  cold: ["Indoor-Friendly"],
  default: []
} as const;

// Interest mapping for faster lookup
const INTEREST_DETAILS = {
  "Nature & Scenery": "- Nature & Scenery: Burnham Park, Mines View Park, Wright Park, Camp John Hay, Botanical Garden, Mirador Heritage & Eco Park, Valley of Colors, Mt. Kalugong, Mt. Yangbew, Great Wall of Baguio, Camp John Hay Yellow Trail, Lions Head",
  "Food & Culinary": "- Food & Culinary: Good Taste Restaurant, Café by the Ruins, Hill Station, Vizco's, Baguio Craft Brewery, Oh My Gulay, Choco-late de Batirol, Ili-Likha Food Hub, Canto Bogchi Joint, Arca's Yard, Amare La Cucina, Le Chef at The Manor, Lemon and Olives, Grumpy Joe, Luisa's Cafe, Agara Ramen, 50's Diner, Balajadia Kitchenette, Wagner Cafe, Pizza Volante",
  "Culture & Arts": "- Culture & Arts: BenCab Museum, Tam-awan Village, Baguio Museum, Ili-Likha Artist Village, Baguio Cathedral, The Mansion, Diplomat Hotel, Philippine Military Academy, Igorot Stone Kingdom, Laperal White House, Mt. Cloud Bookshop, Mirador Heritage & Eco Park, Oh My Gulay",
  "Shopping & Local Finds": "- Shopping & Local Finds: Night Market on Harrison Road, Baguio Public Market, Session Road shops, SM City Baguio, Good Shepherd Convent, Easter Weaving Room, Baguio Craft Market, Ili-Likha Food Hub",
  "Adventure": "- Adventure: Tree Top Adventure, Mt. Ulap Eco-Trail, Mines View Park horseback riding, Wright Park horseback riding, Camp John Hay Yellow Trail, Great Wall of Baguio, Mt. Kalugong, Mt. Yangbew, Camp John Hay, Valley of Colors"
};

export async function POST(req: NextRequest) {
  try {
    const { prompt, weatherData, interests, duration, budget, pax, sampleItinerary } = await req.json();

    // We now always build the itinerary from the vector database (pgvector).
    // Any sampleItinerary sent by the client is ignored except for logging purposes.
    let effectiveSampleItinerary: any = null;

    // Log the incoming request body for debugging
    console.log("Gemini API request body:", { prompt, weatherData, interests, duration, budget, pax, sampleItinerary });

    // Check and log API key presence
    const apiKey = process.env.GOOGLE_GEMINI_API_KEY || "";
    if (!apiKey) {
      console.error("GOOGLE_GEMINI_API_KEY is missing!");
      return NextResponse.json({ text: "", error: "GOOGLE_GEMINI_API_KEY is missing on the server." }, { status: 500 });
    }

    if (!prompt) {
      return NextResponse.json(
        { error: "Prompt is required" },
        { status: 400 }
      );
    }
    
    // Generate cache key based on request parameters
    const cacheKey = JSON.stringify({
      prompt: prompt?.substring(0, 100), // First 100 chars for similarity
      weatherId: weatherData?.weather?.[0]?.id,
      temp: Math.round(weatherData?.main?.temp || 0),
      interests: interests?.sort(),
      duration,
      budget,
      pax
    });
    
    // Check cache for recent similar requests
    const cached = responseCache.get(cacheKey);
    if (cached && Date.now() - cached.timestamp < CACHE_DURATION) {
      return NextResponse.json(cached.response);
    }

    // Re-use the globally initialised model (created once per lambda / server instance)
    const model = geminiModel;
    if (!model) {
      console.error("Gemini model is not initialized – missing API key?");
      return NextResponse.json({ text: "", error: "Gemini model not available." }, { status: 500 });
    }

    // Optimized weather processing
    const weatherId = weatherData?.weather?.[0]?.id || 0;
    const weatherDescription = weatherData?.weather?.[0]?.description || "";
    const temperature = weatherData?.main?.temp || 20;
    
    // Fast weather type determination
    const getWeatherType = (id: number, temp: number): WeatherCondition => {
      if (id >= 200 && id <= 232) return 'thunderstorm';
      if ((id >= 300 && id <= 321) || (id >= 500 && id <= 531)) return 'rainy';
      if (id >= 600 && id <= 622) return 'snow';
      if (id >= 701 && id <= 781) return 'foggy';
      if (id === 800) return 'clear';
      if (id >= 801 && id <= 804) return 'cloudy';
      if (temp < 15) return 'cold';
      return 'default';
    };
    
    const weatherType: WeatherCondition = getWeatherType(weatherId, temperature);
    const weatherContext = WEATHER_CONTEXTS[weatherType](temperature, weatherDescription);

    // Normalize UI inputs to internal categories for consistent prompt building
    const durationDays = (() => {
      if (!duration) return null;
      const match = duration.toString().match(/\d+/); // extract first number
      return match ? parseInt(match[0], 10) : null;
    })();
<<<<<<< HEAD

    const budgetCategory = (() => {
      if (!budget) return null;
      if (budget === "less than ₱3,000/day" || budget === "₱3,000 - ₱5,000/day") return "Budget";
      if (budget === "₱5,000 - ₱10,000/day") return "Mid-range";
      if (budget === "₱10,000+/day") return "Luxury";
      return budget; // fallback to the raw value
    })();

    const paxCategory = (() => {
      if (!pax) return null;
      if (pax === "1") return "Solo";
      if (pax === "2") return "Couple";
      if (pax === "3-5") return "Family";
      if (pax === "6+") return "Group";
      return pax; // fallback to the raw value
    })();

    // ------------------
    // Prefilter sample itinerary to reduce prompt size and latency
    // ------------------
    if (effectiveSampleItinerary && typeof effectiveSampleItinerary === "object") {
      const allowedWeatherTags: string[] = (WEATHER_TAG_FILTERS as any)[weatherType] ?? [];
      const interestSet = new Set(
        interests && Array.isArray(interests) && !interests.includes("Random") ? interests : []
      );
      effectiveSampleItinerary = {
        ...effectiveSampleItinerary,
        items: effectiveSampleItinerary.items.map((section: any) => ({
          ...section,
          activities: section.activities.filter((act: any) => {
            const interestMatch =
              interestSet.size === 0 || act.tags.some((t: string) => interestSet.has(t));
            const weatherMatch =
              allowedWeatherTags.length === 0 || act.tags.some((t: string) => allowedWeatherTags.includes(t));
            return interestMatch && weatherMatch;
          }),
        })),
      };
    }

=======

    const budgetCategory = (() => {
      if (!budget) return null;
      if (budget === "less than ₱3,000/day" || budget === "₱3,000 - ₱5,000/day") return "Budget";
      if (budget === "₱5,000 - ₱10,000/day") return "Mid-range";
      if (budget === "₱10,000+/day") return "Luxury";
      return budget; // fallback to the raw value
    })();

    const paxCategory = (() => {
      if (!pax) return null;
      if (pax === "1") return "Solo";
      if (pax === "2") return "Couple";
      if (pax === "3-5") return "Family";
      if (pax === "6+") return "Group";
      return pax; // fallback to the raw value
    })();

    // ------------------
    // Prefilter sample itinerary to reduce prompt size and latency
    // ------------------
    if (effectiveSampleItinerary && typeof effectiveSampleItinerary === "object") {
      const allowedWeatherTags: string[] = (WEATHER_TAG_FILTERS as any)[weatherType] ?? [];
      const interestSet = new Set(
        interests && Array.isArray(interests) && !interests.includes("Random") ? interests : []
      );
      effectiveSampleItinerary = {
        ...effectiveSampleItinerary,
        items: effectiveSampleItinerary.items.map((section: any) => ({
          ...section,
          activities: section.activities.filter((act: any) => {
            const interestMatch =
              interestSet.size === 0 || act.tags.some((t: string) => interestSet.has(t));
            const weatherMatch =
              allowedWeatherTags.length === 0 || act.tags.some((t: string) => allowedWeatherTags.includes(t));
            return interestMatch && weatherMatch;
          }),
        })),
      };
    }

>>>>>>> b44b7503
    // Enhanced RAG approach: Build the activity database from vector similarity search with semantic relevance.
    if (typeof prompt === "string" && prompt.length > 0) {
      try {
        // Fetch more matches for a richer pool and better semantic matching
        const similar = await searchSimilarActivities(prompt, 60); 

        // Apply weather + interest filters before constructing the itinerary object
        const allowedWeatherTags: string[] = (WEATHER_TAG_FILTERS as any)[weatherType] ?? [];
        const interestSet = new Set(
          interests && Array.isArray(interests) && !interests.includes("Random") ? interests : []
        );

        // Enhanced filtering with weighted relevance scoring
        const scoredSimilar = (similar || []).map((s) => {
          const tags = s.metadata?.tags || [];
          const interestMatch = interestSet.size === 0 || tags.some((t: string) => interestSet.has(t));
          const weatherMatch = allowedWeatherTags.length === 0 || tags.some((t: string) => allowedWeatherTags.includes(t));
          
          // Calculate relevance score based on multiple factors
          let relevanceScore = s.similarity; // Base score from vector similarity
          
          // Boost score for interest matches
          if (interestMatch && interestSet.size > 0) {
            const matchCount = tags.filter((t: string) => interestSet.has(t)).length;
            relevanceScore += (matchCount / interestSet.size) * 0.3; // Up to 30% boost for interest matches
          }
          
          // Boost score for weather appropriateness
          if (weatherMatch && allowedWeatherTags.length > 0) {
            const matchCount = tags.filter((t: string) => allowedWeatherTags.includes(t)).length;
            relevanceScore += (matchCount / allowedWeatherTags.length) * 0.2; // Up to 20% boost for weather matches
          }
          
          return {
            ...s,
            relevanceScore,
            interestMatch,
            weatherMatch
          };
        });

        // Filter and sort by relevance score
        const filteredSimilar = scoredSimilar
          .filter(s => s.interestMatch && s.weatherMatch)
          .sort((a, b) => b.relevanceScore - a.relevanceScore)
          .slice(0, 40); // Keep top 40 most relevant activities

        if (filteredSimilar.length > 0) {
          // Group activities by time periods for better organization
          const morningActivities: any[] = [];
          const afternoonActivities: any[] = [];
          const eveningActivities: any[] = [];
          const anytimeActivities: any[] = [];
          
          filteredSimilar.forEach(s => {
            const timeStr = s.metadata?.time?.toLowerCase() || "";
            const activity = {
              image: s.metadata?.image || "",
              title: s.metadata?.title || s.activity_id,
              time: s.metadata?.time || "",
              desc: s.metadata?.desc || "",
              tags: s.metadata?.tags || [],
              relevanceScore: s.relevanceScore // Include score for debugging/transparency
            };
            
            if (timeStr.includes("am") || timeStr.includes("morning")) {
              morningActivities.push(activity);
            } else if (timeStr.includes("pm") || timeStr.includes("afternoon")) {
              afternoonActivities.push(activity);
            } else if (timeStr.includes("evening") || timeStr.includes("night")) {
              eveningActivities.push(activity);
            } else {
              anytimeActivities.push(activity);
            }
          });
          
          // Create a more structured itinerary with time periods
          const items = [];
          
          if (morningActivities.length > 0) {
            items.push({
              period: "Morning",
              activities: morningActivities
            });
          }
          
          if (afternoonActivities.length > 0) {
            items.push({
              period: "Afternoon",
              activities: afternoonActivities
            });
          }
          
          if (eveningActivities.length > 0) {
            items.push({
              period: "Evening",
              activities: eveningActivities
            });
          }
          
          if (anytimeActivities.length > 0) {
            items.push({
              period: "Flexible Time",
              activities: anytimeActivities
            });
          }
          
          effectiveSampleItinerary = {
            title: "Personalized Recommendations",
            subtitle: "Activities matched to your preferences using semantic search",
            items: items.length > 0 ? items : [
              {
                period: "Anytime",
                activities: filteredSimilar.map(s => ({
                  image: s.metadata?.image || "",
                  title: s.metadata?.title || s.activity_id,
                  time: s.metadata?.time || "",
                  desc: s.metadata?.desc || "",
                  tags: s.metadata?.tags || [],
                  relevanceScore: s.relevanceScore
                }))
              }
            ]
          } as any;
        }
      } catch (vecErr) {
        console.warn("Vector search failed", vecErr);
      }
    }

    // Use effectiveSampleItinerary downstream

    // Enhanced RAG context - send the filtered DB with relevance scores and clear instructions
    const sampleItineraryContext = effectiveSampleItinerary
      ? `Database: ${JSON.stringify(effectiveSampleItinerary)}\n\nRULE: Only use activities from this database. Activities are already pre-filtered and ranked by relevance to the user's query, interests, and current weather conditions. Higher relevanceScore values indicate better matches to the user's needs. Prioritize activities with higher relevance scores when creating the itinerary.`
      : "";

    // Weather context is now handled by the lookup table above

    // Add user preference context
    let interestsContext = "";
    if (interests && Array.isArray(interests) && interests.length > 0 && !interests.includes("Random")) {
      interestsContext = `
        The visitor has expressed specific interest in: ${interests.join(", ")}.
        From the sample itinerary database, prioritize activities that have tags matching these interests:
        ${interests.map((interest: string) => INTEREST_DETAILS[interest as keyof typeof INTEREST_DETAILS] || `- ${interest}: Select appropriate activities from the sample database`).join("\n")}
        
        Ensure these activities are also appropriate for the current weather conditions.
      `;
    } else {
      interestsContext = `
        The visitor hasn't specified particular interests, so provide a balanced mix of Baguio's highlights across different categories.
        Select a variety of activities from the sample itinerary database that cover different interest areas.
      `;
    }

    // Add duration context
    let durationContext = "";
    if (durationDays) {
      durationContext = `
        This is a ${durationDays}-day trip, so pace the itinerary accordingly:
        ${durationDays === 1 ? "Focus on must-see highlights and efficient time management. Select 2-3 activities per time period (morning, afternoon, evening) from the sample database." : ""}
        ${durationDays === 2 ? "Balance major attractions with some deeper local experiences. Select 2-3 activities per time period per day from the sample database." : ""}
        ${durationDays === 3 ? "Include major attractions and allow time to explore local neighborhoods. Select 2 activities per time period per day from the sample database, allowing for more relaxed pacing." : ""}
        ${durationDays >= 4 ? "Include major attractions, local experiences, and some day trips to nearby areas. Select 1-2 activities per time period per day from the sample database, allowing for a very relaxed pace." : ""}
      `;
    }

    // Add budget context
    let budgetContext = "";
    if (budgetCategory) {
      budgetContext = `
        The visitor's budget preference is ${budget}, so recommend:
        ${budgetCategory === "Budget" ? "From the sample itinerary database, prioritize activities with the 'Budget-friendly' tag. Focus on affordable dining, free/low-cost attractions, public transportation, and budget accommodations." : ""}
        ${budgetCategory === "Mid-range" ? "From the sample itinerary database, select a mix of budget and premium activities. Include moderate restaurants, standard attraction fees, occasional taxis, and mid-range accommodations." : ""}
        ${budgetCategory === "Luxury" ? "From the sample itinerary database, include premium experiences where available. Recommend fine dining options, premium experiences, private transportation, and luxury accommodations." : ""}
      `;
<<<<<<< HEAD
    }

    // Add group size context
    let paxContext = "";
    if (paxCategory) {
      paxContext = `
        The group size is ${pax}, so consider:
        ${paxCategory === "Solo" ? "From the sample itinerary database, select activities that are enjoyable for solo travelers. Include solo-friendly activities, social opportunities, and safety considerations." : ""}
        ${paxCategory === "Couple" ? "From the sample itinerary database, prioritize activities suitable for couples. Include romantic settings, couple-friendly activities, and intimate dining options." : ""}
        ${paxCategory === "Family" ? "From the sample itinerary database, prioritize activities with the 'Family-friendly' tag if available. Include family-friendly activities, child-appropriate options, and group dining venues." : ""}
        ${paxCategory === "Group" ? "From the sample itinerary database, select activities that can accommodate larger parties. Include group-friendly venues, activities that accommodate larger parties, and group dining options." : ""}
      `;
    }

    // Construct a detailed prompt for the AI with RAG-enhanced instructions
    const detailedPrompt = `
      ${prompt}
      
      ${sampleItineraryContext}
      ${weatherContext}
      ${interestsContext}
      ${durationContext}
      ${budgetContext}
      ${paxContext}
      
      Generate a detailed Baguio City itinerary using the semantically retrieved activities from the database. For multi-day itineraries, ensure each activity is only recommended once across all days.

      Rules:
      1. **Be concise and personalized.**
      2. **Strictly use the provided RAG-enhanced activity database.** The database contains activities that have been semantically matched to the user's query and preferences. Do NOT invent, suggest, or mention any activity, place, or experience that is not present in the provided database.
      3. **Prioritize activities with higher relevanceScore values** as they are more closely aligned with the user's query, interests, and weather conditions.
      4. Organize by Morning (8AM-12NN), Afternoon (12NN-6PM), Evening (6PM onwards), respecting the time periods already suggested in the database.
      5. Pace the itinerary based on trip duration, ensuring a balanced schedule.
      6. For each activity, include: **image** (exact image URL from the database), **title**, **time** slot (e.g., "9:00-10:30AM"), a **brief** description (features, costs, location, duration, weather notes), and **tags** (interest and weather).
      7. Adhere to the user's budget preferences.
      8. **IMPORTANT: DO NOT REPEAT activities across different days.** Each activity should only be recommended once in the entire itinerary.
      9. If the database already contains organized time periods (Morning, Afternoon, Evening), use that structure as a starting point and refine it based on the user's needs.
      10. Output a JSON object with this structure: { "title": "Your X Day Itinerary", "subtitle": "...", "items": [{"period": "...", "activities": [{"image": "...", "title": "...", "time": "...", "desc": "...", "tags": [...]}]}] }
    `;

    // Optimized generation parameters for faster response
    const generationConfig = {
      responseMimeType: "application/json",
      temperature: 2,  // Lowered for faster, more deterministic responses
      topK: 1,          // Further reduced for faster token selection
      topP: 0.9,         // Kept the same to maintain quality
      maxOutputTokens: 8192 // Increased to prevent incomplete JSON which causes API errors.
    };

    // Generate the itinerary with retry logic to gracefully handle temporary overloads (e.g., 503 Service Unavailable) or rate limits (429).
    const MAX_RETRIES = 3;
    const sleep = (ms: number) => new Promise(resolve => setTimeout(resolve, ms));

    // Function to check for duplicate activities across days
    const removeDuplicateActivities = (parsedItinerary: any) => {
      if (!parsedItinerary || !parsedItinerary.items || !Array.isArray(parsedItinerary.items)) {
        return parsedItinerary;
      }
      
      const seenActivities = new Set<string>();
      const result = {
        ...parsedItinerary,
        items: parsedItinerary.items.map((day: any, dayIndex: number) => {
          if (!day.activities || !Array.isArray(day.activities)) return day;
          
          return {
            ...day,
            activities: day.activities.filter((activity: any) => {
              // Skip if no title
              if (!activity.title) return true;
              
              // Check if we've seen this activity before
              if (seenActivities.has(activity.title)) {
                console.log(`Removing duplicate activity: ${activity.title} on day/period ${day.period}`);
                return false;
              }
              
              // Add to seen activities
              seenActivities.add(activity.title);
              return true;
            })
          };
        }).filter((day: any) => day.activities && day.activities.length > 0)
      };
      
      return result;
    };

    let result: any = null;
    for (let attempt = 1; attempt <= MAX_RETRIES; attempt++) {
      try {
        result = await model.generateContent({
          contents: [{ role: "user", parts: [{ text: detailedPrompt }] }],
          generationConfig,
        });
        break; // Success – exit retry loop.
      } catch (err: any) {
        const status = err?.status || err?.response?.status;
        // Retry only for transient errors
        if (attempt < MAX_RETRIES && (status === 503 || status === 429)) {
          const delay = 1000 * Math.pow(2, attempt - 1); // 1s, 2s, 4s
          console.warn(`Gemini transient error (status ${status}). Retry ${attempt} of ${MAX_RETRIES} after ${delay}ms`);
          await sleep(delay);
          continue;
        }
        // If not retryable or retries exhausted, rethrow to be handled by outer catch.
        throw err;
      }
    }

    // If result is still null here, all retries failed.
    if (!result) {
      return NextResponse.json(
        { text: "", error: "Failed to generate content after multiple retries due to service unavailability." },
        { status: 503 }
      );
    }

    // Log the result object for debugging
    console.log("Gemini result object:", result);
    // Log the full response object for debugging
    console.log("Gemini full response object:", result.response);

    const response = result.response;
    const text = response.text();
    
    // Log the raw Gemini response for debugging
    console.log("Gemini raw response text:", text);
    
    // If text is empty, return the full response object for debugging
    let finalText = text;
    if (!finalText) {
      // Try to manually extract text from candidates[0].content.parts
      const candidate = response.candidates?.[0];
      const parts = candidate?.content?.parts;
      if (Array.isArray(parts)) {
        finalText = parts.map(p => p.text || '').join('');
        console.log("Manually extracted Gemini text:", finalText);
      }
      if (!finalText) {
        return NextResponse.json({ text: "", error: "Gemini response.text() and manual extraction are empty", fullResponse: response });
      }
=======
>>>>>>> b44b7503
    }
    
    // Try to extract and clean JSON from the response
    let cleanedJson = finalText;

    // Use a more robust regex to extract from markdown code blocks
    const codeBlockMatch = cleanedJson.match(/```(?:json)?\n?([\s\S]*?)\n?```/i);
    if (codeBlockMatch) {
      cleanedJson = codeBlockMatch[1];
    }

    // Further cleaning: remove comments and trailing commas
    cleanedJson = cleanedJson
      .replace(/\/\/.*$/gm, '')       // Remove single line comments
      .replace(/\/\*[\s\S]*?\*\//g, '') // Remove multi-line comments
      .replace(/,\s*([\]}])/g, '$1')   // Remove trailing commas
      .trim();

    // Log the cleaned JSON before parsing
    console.log("Cleaned JSON to parse:", cleanedJson);

<<<<<<< HEAD
=======
    // Add group size context
    let paxContext = "";
    if (paxCategory) {
      paxContext = `
        The group size is ${pax}, so consider:
        ${paxCategory === "Solo" ? "From the sample itinerary database, select activities that are enjoyable for solo travelers. Include solo-friendly activities, social opportunities, and safety considerations." : ""}
        ${paxCategory === "Couple" ? "From the sample itinerary database, prioritize activities suitable for couples. Include romantic settings, couple-friendly activities, and intimate dining options." : ""}
        ${paxCategory === "Family" ? "From the sample itinerary database, prioritize activities with the 'Family-friendly' tag if available. Include family-friendly activities, child-appropriate options, and group dining venues." : ""}
        ${paxCategory === "Group" ? "From the sample itinerary database, select activities that can accommodate larger parties. Include group-friendly venues, activities that accommodate larger parties, and group dining options." : ""}
      `;
    }

    // Construct a detailed prompt for the AI with RAG-enhanced instructions
    const detailedPrompt = `
      ${prompt}
      
      ${sampleItineraryContext}
      ${weatherContext}
      ${interestsContext}
      ${durationContext}
      ${budgetContext}
      ${paxContext}
      
      Generate a detailed Baguio City itinerary using the semantically retrieved activities from the database. For multi-day itineraries, ensure each activity is only recommended once across all days.

      Rules:
      1. **Be concise and personalized.**
      2. **Strictly use the provided RAG-enhanced activity database.** The database contains activities that have been semantically matched to the user's query and preferences. Do NOT invent, suggest, or mention any activity, place, or experience that is not present in the provided database.
      3. **Prioritize activities with higher relevanceScore values** as they are more closely aligned with the user's query, interests, and weather conditions.
      4. Organize by Morning (8AM-12NN), Afternoon (12NN-6PM), Evening (6PM onwards), respecting the time periods already suggested in the database.
      5. Pace the itinerary based on trip duration, ensuring a balanced schedule.
      6. For each activity, include: **image** (exact image URL from the database), **title**, **time** slot (e.g., "9:00-10:30AM"), a **brief** description (features, costs, location, duration, weather notes), and **tags** (interest and weather).
      7. Adhere to the user's budget preferences.
      8. **IMPORTANT: DO NOT REPEAT activities across different days.** Each activity should only be recommended once in the entire itinerary.
      9. If the database already contains organized time periods (Morning, Afternoon, Evening), use that structure as a starting point and refine it based on the user's needs.
      10. Output a JSON object with this structure: { "title": "Your X Day Itinerary", "subtitle": "...", "items": [{"period": "...", "activities": [{"image": "...", "title": "...", "time": "...", "desc": "...", "tags": [...]}]}] }
    `;

    // Optimized generation parameters for faster response
    const generationConfig = {
      responseMimeType: "application/json",
      temperature: 2,  // Lowered for faster, more deterministic responses
      topK: 1,          // Further reduced for faster token selection
      topP: 0.9,         // Kept the same to maintain quality
      maxOutputTokens: 8192 // Increased to prevent incomplete JSON which causes API errors.
    };

    // Generate the itinerary with retry logic to gracefully handle temporary overloads (e.g., 503 Service Unavailable) or rate limits (429).
    const MAX_RETRIES = 3;
    const sleep = (ms: number) => new Promise(resolve => setTimeout(resolve, ms));

    // Function to check for duplicate activities across days
    const removeDuplicateActivities = (parsedItinerary: any) => {
      if (!parsedItinerary || !parsedItinerary.items || !Array.isArray(parsedItinerary.items)) {
        return parsedItinerary;
      }
      
      const seenActivities = new Set<string>();
      const result = {
        ...parsedItinerary,
        items: parsedItinerary.items.map((day: any, dayIndex: number) => {
          if (!day.activities || !Array.isArray(day.activities)) return day;
          
          return {
            ...day,
            activities: day.activities.filter((activity: any) => {
              // Skip if no title
              if (!activity.title) return true;
              
              // Check if we've seen this activity before
              if (seenActivities.has(activity.title)) {
                console.log(`Removing duplicate activity: ${activity.title} on day/period ${day.period}`);
                return false;
              }
              
              // Add to seen activities
              seenActivities.add(activity.title);
              return true;
            })
          };
        }).filter((day: any) => day.activities && day.activities.length > 0)
      };
      
      return result;
    };

    let result: any = null;
    for (let attempt = 1; attempt <= MAX_RETRIES; attempt++) {
      try {
        result = await model.generateContent({
          contents: [{ role: "user", parts: [{ text: detailedPrompt }] }],
          generationConfig,
        });
        break; // Success – exit retry loop.
      } catch (err: any) {
        const status = err?.status || err?.response?.status;
        // Retry only for transient errors
        if (attempt < MAX_RETRIES && (status === 503 || status === 429)) {
          const delay = 1000 * Math.pow(2, attempt - 1); // 1s, 2s, 4s
          console.warn(`Gemini transient error (status ${status}). Retry ${attempt} of ${MAX_RETRIES} after ${delay}ms`);
          await sleep(delay);
          continue;
        }
        // If not retryable or retries exhausted, rethrow to be handled by outer catch.
        throw err;
      }
    }

    // If result is still null here, all retries failed.
    if (!result) {
      return NextResponse.json(
        { text: "", error: "Failed to generate content after multiple retries due to service unavailability." },
        { status: 503 }
      );
    }

    // Log the result object for debugging
    console.log("Gemini result object:", result);
    // Log the full response object for debugging
    console.log("Gemini full response object:", result.response);

    const response = result.response;
    const text = response.text();
    
    // Log the raw Gemini response for debugging
    console.log("Gemini raw response text:", text);
    
    // If text is empty, return the full response object for debugging
    let finalText = text;
    if (!finalText) {
      // Try to manually extract text from candidates[0].content.parts
      const candidate = response.candidates?.[0];
      const parts = candidate?.content?.parts;
      if (Array.isArray(parts)) {
        finalText = parts.map(p => p.text || '').join('');
        console.log("Manually extracted Gemini text:", finalText);
      }
      if (!finalText) {
        return NextResponse.json({ text: "", error: "Gemini response.text() and manual extraction are empty", fullResponse: response });
      }
    }
    
    // Try to extract and clean JSON from the response
    let cleanedJson = finalText;

    // Use a more robust regex to extract from markdown code blocks
    const codeBlockMatch = cleanedJson.match(/```(?:json)?\n?([\s\S]*?)\n?```/i);
    if (codeBlockMatch) {
      cleanedJson = codeBlockMatch[1];
    }

    // Further cleaning: remove comments and trailing commas
    cleanedJson = cleanedJson
      .replace(/\/\/.*$/gm, '')       // Remove single line comments
      .replace(/\/\*[\s\S]*?\*\//g, '') // Remove multi-line comments
      .replace(/,\s*([\]}])/g, '$1')   // Remove trailing commas
      .trim();

    // Log the cleaned JSON before parsing
    console.log("Cleaned JSON to parse:", cleanedJson);

>>>>>>> b44b7503
    try {
      // Validate that it's proper JSON by parsing
      let parsed = JSON.parse(cleanedJson);
      
      // Apply the removeDuplicateActivities function to eliminate duplicates
      parsed = removeDuplicateActivities(parsed);
<<<<<<< HEAD

      // Remove placeholder activities titled "No available activity", drop empty periods,
      // back-fill any missing image URLs using the canonical sampleItineraryCombined,
      // and ensure no duplicate activities across days.
      if (parsed && typeof parsed === "object" && Array.isArray((parsed as any).items)) {
        // Build a quick lookup table: title -> image from sampleItineraryCombined
        const titleToImage: Record<string, string> = {};
        for (const sec of sampleItineraryCombined.items) {
          for (const act of sec.activities) {
            const img = typeof act.image === "string" ? act.image : (act.image as any)?.src || "";
            if (act.title && img) {
              titleToImage[act.title] = img;
            }
          }
        }
        
        // Track seen activities to prevent duplicates across days
        const seenActivities = new Set<string>();

        (parsed as any).items = (parsed as any).items
          .map((period: any) => {
            const cleanedActs = Array.isArray(period.activities)
              ? period.activities
                  .filter((act: any) => {
                    // Filter out placeholder activities
                    if (!act.title || act.title.toLowerCase() === "no available activity") {
                      return false;
                    }
                    
                    // Check for duplicates across days
                    if (seenActivities.has(act.title)) {
                      console.log(`Removing duplicate activity: ${act.title} in period ${period.period}`);
                      return false;
                    }
                    
                    // Add to seen activities
                    seenActivities.add(act.title);
                    return true;
                  })
                  .map((act: any) => {
                    if ((!act.image || act.image === "") && titleToImage[act.title]) {
                      act.image = titleToImage[act.title];
                    }
                    return act;
                  })
              : [];
            return { ...period, activities: cleanedActs };
          })
          .filter((period: any) => Array.isArray(period.activities) && period.activities.length > 0);
      }

      const responseData = { text: JSON.stringify(parsed) };

=======

      // Remove placeholder activities titled "No available activity", drop empty periods,
      // back-fill any missing image URLs using the canonical sampleItineraryCombined,
      // and ensure no duplicate activities across days.
      if (parsed && typeof parsed === "object" && Array.isArray((parsed as any).items)) {
        // Build a quick lookup table: title -> image from sampleItineraryCombined
        const titleToImage: Record<string, string> = {};
        for (const sec of sampleItineraryCombined.items) {
          for (const act of sec.activities) {
            const img = typeof act.image === "string" ? act.image : (act.image as any)?.src || "";
            if (act.title && img) {
              titleToImage[act.title] = img;
            }
          }
        }
        
        // Track seen activities to prevent duplicates across days
        const seenActivities = new Set<string>();

        (parsed as any).items = (parsed as any).items
          .map((period: any) => {
            const cleanedActs = Array.isArray(period.activities)
              ? period.activities
                  .filter((act: any) => {
                    // Filter out placeholder activities
                    if (!act.title || act.title.toLowerCase() === "no available activity") {
                      return false;
                    }
                    
                    // Check for duplicates across days
                    if (seenActivities.has(act.title)) {
                      console.log(`Removing duplicate activity: ${act.title} in period ${period.period}`);
                      return false;
                    }
                    
                    // Add to seen activities
                    seenActivities.add(act.title);
                    return true;
                  })
                  .map((act: any) => {
                    if ((!act.image || act.image === "") && titleToImage[act.title]) {
                      act.image = titleToImage[act.title];
                    }
                    return act;
                  })
              : [];
            return { ...period, activities: cleanedActs };
          })
          .filter((period: any) => Array.isArray(period.activities) && period.activities.length > 0);
      }

      const responseData = { text: JSON.stringify(parsed) };

>>>>>>> b44b7503
      // Cache the successful response
      responseCache.set(cacheKey, {
        response: responseData,
        timestamp: Date.now()
      });

      // Clean old cache entries periodically
      if (responseCache.size > 100) {
        const now = Date.now();
        for (const [key, value] of responseCache.entries()) {
          if (now - value.timestamp > CACHE_DURATION) {
            responseCache.delete(key);
          }
        }
      }

      return NextResponse.json(responseData);
    } catch (e) {
      // Parsing failed – attempt to salvage JSON between first '{' and last '}'
      try {
        const firstBrace = cleanedJson.indexOf('{');
        const lastBrace = cleanedJson.lastIndexOf('}');
        if (firstBrace !== -1 && lastBrace !== -1 && lastBrace > firstBrace) {
          const potentialJson = cleanedJson.slice(firstBrace, lastBrace + 1);
          let parsed = JSON.parse(potentialJson);
          
          // Apply the removeDuplicateActivities function to eliminate duplicates
          parsed = removeDuplicateActivities(parsed);

          if (parsed && typeof parsed === "object" && Array.isArray((parsed as any).items)) {
            // Track seen activities to prevent duplicates across days
            const seenActivities = new Set<string>();
            
            (parsed as any).items = (parsed as any).items
              .map((period: any) => {
                const filteredActivities = Array.isArray(period.activities)
                  ? period.activities.filter((act: any) => {
                      // Filter out placeholder activities
                      if (!act.title || act.title.toLowerCase() === "no available activity") {
                        return false;
                      }
                      
                      // Check for duplicates across days
                      if (seenActivities.has(act.title)) {
                        console.log(`Removing duplicate activity: ${act.title} in period ${period.period}`);
                        return false;
                      }
                      
                      // Add to seen activities
                      seenActivities.add(act.title);
                      return true;
                    })
                  : [];
                return { ...period, activities: filteredActivities };
              })
              .filter((period: any) => period.activities.length > 0);
          }

          const responseData = { text: JSON.stringify(parsed) };
          responseCache.set(cacheKey, { response: responseData, timestamp: Date.now() });
          return NextResponse.json(responseData);
        }
      } catch {
        // fallthrough to final error handling
      }
      console.error("Failed to parse JSON from Gemini response:", e, cleanedJson);
      return NextResponse.json({ text: "", error: "Failed to parse JSON from Gemini response.", raw: finalText });
    }
  } catch (error) {
    console.error("Error calling Gemini API:", error);

    // Handle rate limit errors
    if (typeof error === 'object' && error !== null && 'status' in error && (error as any).status === 429) {
      return NextResponse.json(
        { text: "", error: "API quota exceeded. Please check your plan and billing details, or try again later." },
        { status: 429 }
      );
    } else if (typeof error === 'object' && error !== null && 'status' in error && (error as any).status === 503) {
      return NextResponse.json(
        { text: "", error: "The Gemini model is currently overloaded. Please try again shortly." },
        { status: 503 }
      );
    }
    
    // Handle other errors
    return NextResponse.json(
      { text: "", error: "Failed to generate content." },
      { status: 500 }
    );
  }
}<|MERGE_RESOLUTION|>--- conflicted
+++ resolved
@@ -132,7 +132,6 @@
       const match = duration.toString().match(/\d+/); // extract first number
       return match ? parseInt(match[0], 10) : null;
     })();
-<<<<<<< HEAD
 
     const budgetCategory = (() => {
       if (!budget) return null;
@@ -174,49 +173,6 @@
       };
     }
 
-=======
-
-    const budgetCategory = (() => {
-      if (!budget) return null;
-      if (budget === "less than ₱3,000/day" || budget === "₱3,000 - ₱5,000/day") return "Budget";
-      if (budget === "₱5,000 - ₱10,000/day") return "Mid-range";
-      if (budget === "₱10,000+/day") return "Luxury";
-      return budget; // fallback to the raw value
-    })();
-
-    const paxCategory = (() => {
-      if (!pax) return null;
-      if (pax === "1") return "Solo";
-      if (pax === "2") return "Couple";
-      if (pax === "3-5") return "Family";
-      if (pax === "6+") return "Group";
-      return pax; // fallback to the raw value
-    })();
-
-    // ------------------
-    // Prefilter sample itinerary to reduce prompt size and latency
-    // ------------------
-    if (effectiveSampleItinerary && typeof effectiveSampleItinerary === "object") {
-      const allowedWeatherTags: string[] = (WEATHER_TAG_FILTERS as any)[weatherType] ?? [];
-      const interestSet = new Set(
-        interests && Array.isArray(interests) && !interests.includes("Random") ? interests : []
-      );
-      effectiveSampleItinerary = {
-        ...effectiveSampleItinerary,
-        items: effectiveSampleItinerary.items.map((section: any) => ({
-          ...section,
-          activities: section.activities.filter((act: any) => {
-            const interestMatch =
-              interestSet.size === 0 || act.tags.some((t: string) => interestSet.has(t));
-            const weatherMatch =
-              allowedWeatherTags.length === 0 || act.tags.some((t: string) => allowedWeatherTags.includes(t));
-            return interestMatch && weatherMatch;
-          }),
-        })),
-      };
-    }
-
->>>>>>> b44b7503
     // Enhanced RAG approach: Build the activity database from vector similarity search with semantic relevance.
     if (typeof prompt === "string" && prompt.length > 0) {
       try {
@@ -394,7 +350,6 @@
         ${budgetCategory === "Mid-range" ? "From the sample itinerary database, select a mix of budget and premium activities. Include moderate restaurants, standard attraction fees, occasional taxis, and mid-range accommodations." : ""}
         ${budgetCategory === "Luxury" ? "From the sample itinerary database, include premium experiences where available. Recommend fine dining options, premium experiences, private transportation, and luxury accommodations." : ""}
       `;
-<<<<<<< HEAD
     }
 
     // Add group size context
@@ -537,8 +492,6 @@
       if (!finalText) {
         return NextResponse.json({ text: "", error: "Gemini response.text() and manual extraction are empty", fullResponse: response });
       }
-=======
->>>>>>> b44b7503
     }
     
     // Try to extract and clean JSON from the response
@@ -560,177 +513,12 @@
     // Log the cleaned JSON before parsing
     console.log("Cleaned JSON to parse:", cleanedJson);
 
-<<<<<<< HEAD
-=======
-    // Add group size context
-    let paxContext = "";
-    if (paxCategory) {
-      paxContext = `
-        The group size is ${pax}, so consider:
-        ${paxCategory === "Solo" ? "From the sample itinerary database, select activities that are enjoyable for solo travelers. Include solo-friendly activities, social opportunities, and safety considerations." : ""}
-        ${paxCategory === "Couple" ? "From the sample itinerary database, prioritize activities suitable for couples. Include romantic settings, couple-friendly activities, and intimate dining options." : ""}
-        ${paxCategory === "Family" ? "From the sample itinerary database, prioritize activities with the 'Family-friendly' tag if available. Include family-friendly activities, child-appropriate options, and group dining venues." : ""}
-        ${paxCategory === "Group" ? "From the sample itinerary database, select activities that can accommodate larger parties. Include group-friendly venues, activities that accommodate larger parties, and group dining options." : ""}
-      `;
-    }
-
-    // Construct a detailed prompt for the AI with RAG-enhanced instructions
-    const detailedPrompt = `
-      ${prompt}
-      
-      ${sampleItineraryContext}
-      ${weatherContext}
-      ${interestsContext}
-      ${durationContext}
-      ${budgetContext}
-      ${paxContext}
-      
-      Generate a detailed Baguio City itinerary using the semantically retrieved activities from the database. For multi-day itineraries, ensure each activity is only recommended once across all days.
-
-      Rules:
-      1. **Be concise and personalized.**
-      2. **Strictly use the provided RAG-enhanced activity database.** The database contains activities that have been semantically matched to the user's query and preferences. Do NOT invent, suggest, or mention any activity, place, or experience that is not present in the provided database.
-      3. **Prioritize activities with higher relevanceScore values** as they are more closely aligned with the user's query, interests, and weather conditions.
-      4. Organize by Morning (8AM-12NN), Afternoon (12NN-6PM), Evening (6PM onwards), respecting the time periods already suggested in the database.
-      5. Pace the itinerary based on trip duration, ensuring a balanced schedule.
-      6. For each activity, include: **image** (exact image URL from the database), **title**, **time** slot (e.g., "9:00-10:30AM"), a **brief** description (features, costs, location, duration, weather notes), and **tags** (interest and weather).
-      7. Adhere to the user's budget preferences.
-      8. **IMPORTANT: DO NOT REPEAT activities across different days.** Each activity should only be recommended once in the entire itinerary.
-      9. If the database already contains organized time periods (Morning, Afternoon, Evening), use that structure as a starting point and refine it based on the user's needs.
-      10. Output a JSON object with this structure: { "title": "Your X Day Itinerary", "subtitle": "...", "items": [{"period": "...", "activities": [{"image": "...", "title": "...", "time": "...", "desc": "...", "tags": [...]}]}] }
-    `;
-
-    // Optimized generation parameters for faster response
-    const generationConfig = {
-      responseMimeType: "application/json",
-      temperature: 2,  // Lowered for faster, more deterministic responses
-      topK: 1,          // Further reduced for faster token selection
-      topP: 0.9,         // Kept the same to maintain quality
-      maxOutputTokens: 8192 // Increased to prevent incomplete JSON which causes API errors.
-    };
-
-    // Generate the itinerary with retry logic to gracefully handle temporary overloads (e.g., 503 Service Unavailable) or rate limits (429).
-    const MAX_RETRIES = 3;
-    const sleep = (ms: number) => new Promise(resolve => setTimeout(resolve, ms));
-
-    // Function to check for duplicate activities across days
-    const removeDuplicateActivities = (parsedItinerary: any) => {
-      if (!parsedItinerary || !parsedItinerary.items || !Array.isArray(parsedItinerary.items)) {
-        return parsedItinerary;
-      }
-      
-      const seenActivities = new Set<string>();
-      const result = {
-        ...parsedItinerary,
-        items: parsedItinerary.items.map((day: any, dayIndex: number) => {
-          if (!day.activities || !Array.isArray(day.activities)) return day;
-          
-          return {
-            ...day,
-            activities: day.activities.filter((activity: any) => {
-              // Skip if no title
-              if (!activity.title) return true;
-              
-              // Check if we've seen this activity before
-              if (seenActivities.has(activity.title)) {
-                console.log(`Removing duplicate activity: ${activity.title} on day/period ${day.period}`);
-                return false;
-              }
-              
-              // Add to seen activities
-              seenActivities.add(activity.title);
-              return true;
-            })
-          };
-        }).filter((day: any) => day.activities && day.activities.length > 0)
-      };
-      
-      return result;
-    };
-
-    let result: any = null;
-    for (let attempt = 1; attempt <= MAX_RETRIES; attempt++) {
-      try {
-        result = await model.generateContent({
-          contents: [{ role: "user", parts: [{ text: detailedPrompt }] }],
-          generationConfig,
-        });
-        break; // Success – exit retry loop.
-      } catch (err: any) {
-        const status = err?.status || err?.response?.status;
-        // Retry only for transient errors
-        if (attempt < MAX_RETRIES && (status === 503 || status === 429)) {
-          const delay = 1000 * Math.pow(2, attempt - 1); // 1s, 2s, 4s
-          console.warn(`Gemini transient error (status ${status}). Retry ${attempt} of ${MAX_RETRIES} after ${delay}ms`);
-          await sleep(delay);
-          continue;
-        }
-        // If not retryable or retries exhausted, rethrow to be handled by outer catch.
-        throw err;
-      }
-    }
-
-    // If result is still null here, all retries failed.
-    if (!result) {
-      return NextResponse.json(
-        { text: "", error: "Failed to generate content after multiple retries due to service unavailability." },
-        { status: 503 }
-      );
-    }
-
-    // Log the result object for debugging
-    console.log("Gemini result object:", result);
-    // Log the full response object for debugging
-    console.log("Gemini full response object:", result.response);
-
-    const response = result.response;
-    const text = response.text();
-    
-    // Log the raw Gemini response for debugging
-    console.log("Gemini raw response text:", text);
-    
-    // If text is empty, return the full response object for debugging
-    let finalText = text;
-    if (!finalText) {
-      // Try to manually extract text from candidates[0].content.parts
-      const candidate = response.candidates?.[0];
-      const parts = candidate?.content?.parts;
-      if (Array.isArray(parts)) {
-        finalText = parts.map(p => p.text || '').join('');
-        console.log("Manually extracted Gemini text:", finalText);
-      }
-      if (!finalText) {
-        return NextResponse.json({ text: "", error: "Gemini response.text() and manual extraction are empty", fullResponse: response });
-      }
-    }
-    
-    // Try to extract and clean JSON from the response
-    let cleanedJson = finalText;
-
-    // Use a more robust regex to extract from markdown code blocks
-    const codeBlockMatch = cleanedJson.match(/```(?:json)?\n?([\s\S]*?)\n?```/i);
-    if (codeBlockMatch) {
-      cleanedJson = codeBlockMatch[1];
-    }
-
-    // Further cleaning: remove comments and trailing commas
-    cleanedJson = cleanedJson
-      .replace(/\/\/.*$/gm, '')       // Remove single line comments
-      .replace(/\/\*[\s\S]*?\*\//g, '') // Remove multi-line comments
-      .replace(/,\s*([\]}])/g, '$1')   // Remove trailing commas
-      .trim();
-
-    // Log the cleaned JSON before parsing
-    console.log("Cleaned JSON to parse:", cleanedJson);
-
->>>>>>> b44b7503
     try {
       // Validate that it's proper JSON by parsing
       let parsed = JSON.parse(cleanedJson);
       
       // Apply the removeDuplicateActivities function to eliminate duplicates
       parsed = removeDuplicateActivities(parsed);
-<<<<<<< HEAD
 
       // Remove placeholder activities titled "No available activity", drop empty periods,
       // back-fill any missing image URLs using the canonical sampleItineraryCombined,
@@ -784,61 +572,6 @@
 
       const responseData = { text: JSON.stringify(parsed) };
 
-=======
-
-      // Remove placeholder activities titled "No available activity", drop empty periods,
-      // back-fill any missing image URLs using the canonical sampleItineraryCombined,
-      // and ensure no duplicate activities across days.
-      if (parsed && typeof parsed === "object" && Array.isArray((parsed as any).items)) {
-        // Build a quick lookup table: title -> image from sampleItineraryCombined
-        const titleToImage: Record<string, string> = {};
-        for (const sec of sampleItineraryCombined.items) {
-          for (const act of sec.activities) {
-            const img = typeof act.image === "string" ? act.image : (act.image as any)?.src || "";
-            if (act.title && img) {
-              titleToImage[act.title] = img;
-            }
-          }
-        }
-        
-        // Track seen activities to prevent duplicates across days
-        const seenActivities = new Set<string>();
-
-        (parsed as any).items = (parsed as any).items
-          .map((period: any) => {
-            const cleanedActs = Array.isArray(period.activities)
-              ? period.activities
-                  .filter((act: any) => {
-                    // Filter out placeholder activities
-                    if (!act.title || act.title.toLowerCase() === "no available activity") {
-                      return false;
-                    }
-                    
-                    // Check for duplicates across days
-                    if (seenActivities.has(act.title)) {
-                      console.log(`Removing duplicate activity: ${act.title} in period ${period.period}`);
-                      return false;
-                    }
-                    
-                    // Add to seen activities
-                    seenActivities.add(act.title);
-                    return true;
-                  })
-                  .map((act: any) => {
-                    if ((!act.image || act.image === "") && titleToImage[act.title]) {
-                      act.image = titleToImage[act.title];
-                    }
-                    return act;
-                  })
-              : [];
-            return { ...period, activities: cleanedActs };
-          })
-          .filter((period: any) => Array.isArray(period.activities) && period.activities.length > 0);
-      }
-
-      const responseData = { text: JSON.stringify(parsed) };
-
->>>>>>> b44b7503
       // Cache the successful response
       responseCache.set(cacheKey, {
         response: responseData,
