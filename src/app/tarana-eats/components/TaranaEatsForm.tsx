--- conflicted
+++ resolved
@@ -88,38 +88,14 @@
       <h2 className="text-2xl font-bold mb-2">Where to Eat? We Got You.</h2>
       <p className="text-gray-500 mb-6">Enter your budget and group size. We&apos;ll show you cafés and meals that fit.</p>
       <div className="mb-8">
-        <label className="block text-sm font-medium mb-2">Preferences</label>
-        <div className="grid grid-cols-2 gap-4">
-          <div>
-            <Input
-              type="text"
-              placeholder="Enter your Budget Range"
-<<<<<<< HEAD
-              value={formValues.budget}
-              onChange={(e) => updateFormValue("budget", e.target.value)}
-=======
-              value={budget}
-              onChange={(e) => setBudget(e.target.value)}
->>>>>>> 691dd8d6
-              className="w-full rounded-xl"
-            />
-          </div>
-          <div>
-<<<<<<< HEAD
-            <select 
-              value={formValues.cuisine} 
-              onChange={e => updateFormValue("cuisine", e.target.value)} 
-              className="w-full border rounded-xl px-3 py-2 h-10"
-            >
-=======
-            <select value={cuisine} onChange={e => setCuisine(e.target.value)} className="w-full border rounded-xl px-3 py-2 h-10">
->>>>>>> 691dd8d6
-              {cuisineOptions.map(opt => (
-                <option key={opt} value={opt}>{opt}</option>
-              ))}
-            </select>
-          </div>
-        </div>
+        <label className="block text-sm font-medium mb-1">Enter your Budget</label>
+        <Input
+          type="text"
+          placeholder="Enter your Budget Range"
+          value={formValues.budget}
+          onChange={(e) => updateFormValue("budget", e.target.value)}
+          className="w-full rounded-xl"
+        />
       </div>
       <div className="mb-8">
         <label className="block text-sm font-medium mb-1">Number of Pax.</label>
@@ -142,10 +118,20 @@
           ))}
         </div>
       </div>
-<<<<<<< HEAD
       
-=======
->>>>>>> 691dd8d6
+      <div className="mb-8">
+        <label className="block text-sm font-medium mb-1">Enter your Cuisine Preference</label>
+        <select 
+          value={formValues.cuisine} 
+          onChange={e => updateFormValue("cuisine", e.target.value)} 
+          className="w-full border rounded-xl px-3 py-2"
+        >
+          {cuisineOptions.map(opt => (
+            <option key={opt} value={opt}>{opt}</option>
+          ))}
+        </select>
+      </div>
+      
       <div className="mb-8">
         <label className="block text-sm font-medium mb-1">Dietary Restrictions (Optional)</label>
         <div className="flex gap-2 lg:mr-48">
